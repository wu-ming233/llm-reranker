--- conflicted
+++ resolved
@@ -84,8 +84,4 @@
 To train gated model, login to Huggingface and get token access at huggingface.co/settings/tokens.
 ```
 huggingface-cli login
-<<<<<<< HEAD
 ```
-=======
-```
->>>>>>> 82cc36ea
